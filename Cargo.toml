--- conflicted
+++ resolved
@@ -11,13 +11,8 @@
 thiserror = "1.0"
 serde = "1.0"
 serde_json = "1.0"
-<<<<<<< HEAD
 sqlx = { version = "0.5", features = ["runtime-tokio-rustls", "json"] }
-tokio = { version = "1.14", features = ["sync"] }
-=======
-sqlx = { version = "0.5", features = [ "runtime-tokio-rustls", "json" ] }
-tokio = { version = "1.15", features = [ "sync" ] }
->>>>>>> 84be6db4
+tokio = { version = "1.15", features = ["sync"] }
 futures = "0.3"
 
 [features]
